--- conflicted
+++ resolved
@@ -76,32 +76,7 @@
 		return nil, err
 	}
 
-<<<<<<< HEAD
 	internal = rtc.UpdateRoomFromRequest(rm, internal, req)
-=======
-	if req.EmptyTimeout > 0 {
-		rm.EmptyTimeout = req.EmptyTimeout
-	}
-	if req.MaxParticipants > 0 {
-		rm.MaxParticipants = req.MaxParticipants
-	}
-	if req.Metadata != "" {
-		rm.Metadata = req.Metadata
-	}
-	if req.Egress != nil && req.Egress.Tracks != nil {
-		internal.TrackEgress = req.Egress.Tracks
-	}
-	if req.MinPlayoutDelay > 0 || req.MaxPlayoutDelay > 0 {
-		internal.PlayoutDelay = &livekit.PlayoutDelay{
-			Enabled: true,
-			Min:     req.MinPlayoutDelay,
-			Max:     req.MaxPlayoutDelay,
-		}
-	}
-	if req.SyncStreams {
-		internal.SyncStreams = true
-	}
->>>>>>> abe74a3f
 
 	if err = r.roomStore.StoreRoom(ctx, rm, internal); err != nil {
 		return nil, err
