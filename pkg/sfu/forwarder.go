--- conflicted
+++ resolved
@@ -1802,7 +1802,6 @@
 		// nominal increase
 		extNextTS = extLastTS + 1
 	}
-<<<<<<< HEAD
 
 	snOffset := uint64(1)
 	tsOffset := extNextTS - extLastTS
@@ -1815,26 +1814,7 @@
 			tsOffset = uint64(f.codec.ClockRate * 33 / 1000)
 		}
 	}
-	f.rtpMunger.UpdateSnTsOffsets(extPkt, snOffset, tsOffset)
-	f.codecMunger.UpdateOffsets(extPkt)
-
-	f.logger.Debugw(
-		"source switch",
-		"switchingAt", switchingAt.String(),
-		"layer", layer,
-		"extLastTS", extLastTS,
-		"extRefTS", extRefTS,
-		"refTSOffset", f.refTSOffset,
-		"referenceLayerSpatial", f.referenceLayerSpatial,
-		"extExpectedTS", extExpectedTS,
-		"extNextTS", extNextTS,
-		"tsJump", extNextTS-extLastTS,
-		"nextSN", rtpMungerState.ExtLastSN+1,
-		"snOffset", snOffset,
-		"extIncomingSN", extPkt.ExtSequenceNumber,
-		"extIncomingTS", extPkt.ExtTimestamp,
-	)
-=======
+
 	if bigJump { // TODO-REMOVE-AFTER-DATA-COLLECTION
 		f.logger.Infow(
 			"next timestamp on switch",
@@ -1849,6 +1829,7 @@
 			"extNextTS", extNextTS,
 			"tsJump", extNextTS-extLastTS,
 			"nextSN", rtpMungerState.ExtLastSN+1,
+			"snOffset", snOffset,
 			"extIncomingSN", extPkt.ExtSequenceNumber,
 			"incomingTS", extPkt.Packet.Timestamp,
 			"extIncomingTS", extPkt.ExtTimestamp,
@@ -1867,11 +1848,14 @@
 			"extNextTS", extNextTS,
 			"tsJump", extNextTS-extLastTS,
 			"nextSN", rtpMungerState.ExtLastSN+1,
+			"snOffset", snOffset,
 			"extIncomingSN", extPkt.ExtSequenceNumber,
 			"extIncomingTS", extPkt.ExtTimestamp,
 		)
 	}
->>>>>>> f1886ece
+
+	f.rtpMunger.UpdateSnTsOffsets(extPkt, snOffset, tsOffset)
+	f.codecMunger.UpdateOffsets(extPkt)
 
 	var eof *SnTs
 	if snOffset != 1 {
